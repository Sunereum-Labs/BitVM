use regex::Regex;
use std::cmp::Ordering;
use std::time::{Duration, SystemTime, UNIX_EPOCH};

use super::base::DataStoreDriver;
use super::{
    aws_s3::AwsS3,
    ftp::{ftp::Ftp, ftps::Ftps},
    sftp::Sftp,
};

static CLIENT_MISSING_CREDENTIALS_ERROR: &str =
    "Bridge client is missing AWS S3, FTP, FTPS, or SFTP credentials";

static DEFAULT_CLIENT_DATA_SUFFIX: &str = "-bridge-client-data.json";

pub struct DataStore {
    client_data_suffix: String,
    client_data_regex: Regex,
    aws_s3: Option<AwsS3>,
    ftp: Option<Ftp>,
    ftps: Option<Ftps>,
    sftp: Option<Sftp>,
}

impl DataStore {
    pub async fn new() -> Self {
        dotenv::dotenv().ok();
        let client_data_suffix = match dotenv::var("BRIDGE_DATA_STORE_CLIENT_DATA_SUFFIX") {
            Ok(suffix) => suffix,
            Err(_) => String::from(DEFAULT_CLIENT_DATA_SUFFIX),
        };
        Self {
            client_data_suffix: client_data_suffix.clone(),
            client_data_regex: Regex::new(&format!(r"(\d{{13}}){}", client_data_suffix)).unwrap(),
            aws_s3: AwsS3::new(),
            ftp: Ftp::new().await,
            ftps: Ftps::new().await,
            sftp: Sftp::new().await,
        }
    }

<<<<<<< HEAD
    pub fn get_file_timestamp(&self, file_name: &String) -> Result<u64, String> {
        if self.client_data_regex.is_match(file_name) {
            let mut timestamp_string = file_name.clone();
=======
    pub fn get_file_timestamp(file_name: &str) -> Result<u64, String> {
        if CLIENT_DATA_REGEX.is_match(file_name) {
            let mut timestamp_string = file_name.to_owned();
>>>>>>> 546ba32c
            timestamp_string.truncate(13);
            let timestamp = timestamp_string.parse::<u64>();
            return match timestamp {
                Ok(_) => Ok(timestamp.unwrap()),
                Err(_) => Err(String::from("Failed to parse file timestamp")),
            };
        }

        Err(String::from("Incorrect file name"))
    }

    pub async fn get_file_names(&self, file_path: Option<&str>) -> Result<Vec<String>, String> {
        match self.get_driver() {
            Ok(driver) => match driver.list_objects(file_path).await {
                Ok(keys) => {
                    let mut data_keys: Vec<String> = keys
                        .iter()
                        .map(|key| key.rsplit("/").next().unwrap().to_string())
                        .collect();

                    data_keys = data_keys
                        .iter()
                        .filter(|key| self.client_data_regex.is_match(key))
                        .cloned()
                        .collect();
                    data_keys.sort_by(|x, y| {
                        if x < y {
                            return Ordering::Less;
                        }
                        Ordering::Greater
                    });

                    Ok(data_keys)
                }
                Err(err) => Err(err.to_string()),
            },
            Err(err) => Err(err.to_string()),
        }
    }

    pub async fn fetch_data_by_key(
        &self,
        key: &String,
        file_path: Option<&str>,
    ) -> Result<Option<String>, String> {
        match self.get_driver() {
            Ok(driver) => {
                let json = driver.fetch_json(key, file_path).await;
                if let Ok(data) = json {
                    // println!("Fetched data file: {}", key);
                    return Ok(Some(data));
                }

                println!("No data file {} found", key);
                Ok(None)
            }
            Err(err) => Err(err.to_string()),
        }
    }

    pub async fn write_data(
        &self,
        json: String,
        file_path: Option<&str>,
    ) -> Result<String, String> {
        match self.get_driver() {
            Ok(driver) => {
                let time = SystemTime::now()
                    .duration_since(UNIX_EPOCH)
                    .unwrap()
                    .as_millis();
                let key = self.create_file_name(time);
                let response = driver.upload_json(&key, json, file_path).await;

                match response {
                    Ok(_) => Ok(key),
                    Err(_) => Err(String::from("Failed to save data file")),
                }
            }
            Err(err) => Err(err.to_string()),
        }
    }

    pub fn get_past_max_file_name_by_timestamp(
        &self,
        latest_timestamp: u64,
        period: u64,
    ) -> String {
        let past_max_timestamp =
            (Duration::from_millis(latest_timestamp) - Duration::from_secs(period)).as_millis();
<<<<<<< HEAD
        let past_max_file_name = self.create_file_name(past_max_timestamp);
=======
        
>>>>>>> 546ba32c

        Self::create_file_name(past_max_timestamp)
    }

<<<<<<< HEAD
    fn create_file_name(&self, timestamp: u128) -> String {
        return format!("{}{}", timestamp, self.client_data_suffix);
=======
    fn create_file_name(timestamp: u128) -> String {
        format!("{}{}", timestamp, CLIENT_DATA_SUFFIX)
>>>>>>> 546ba32c
    }

    fn get_driver(&self) -> Result<&dyn DataStoreDriver, &str> {
        if self.aws_s3.is_some() {
            Ok(self.aws_s3.as_ref().unwrap())
        } else if self.ftp.is_some() {
            return Ok(self.ftp.as_ref().unwrap());
        } else if self.ftps.is_some() {
            return Ok(self.ftps.as_ref().unwrap());
        } else if self.sftp.is_some() {
            return Ok(self.sftp.as_ref().unwrap());
        } else {
            Err(CLIENT_MISSING_CREDENTIALS_ERROR)
        }
    }
}<|MERGE_RESOLUTION|>--- conflicted
+++ resolved
@@ -40,15 +40,9 @@
         }
     }
 
-<<<<<<< HEAD
     pub fn get_file_timestamp(&self, file_name: &String) -> Result<u64, String> {
         if self.client_data_regex.is_match(file_name) {
             let mut timestamp_string = file_name.clone();
-=======
-    pub fn get_file_timestamp(file_name: &str) -> Result<u64, String> {
-        if CLIENT_DATA_REGEX.is_match(file_name) {
-            let mut timestamp_string = file_name.to_owned();
->>>>>>> 546ba32c
             timestamp_string.truncate(13);
             let timestamp = timestamp_string.parse::<u64>();
             return match timestamp {
@@ -139,22 +133,13 @@
     ) -> String {
         let past_max_timestamp =
             (Duration::from_millis(latest_timestamp) - Duration::from_secs(period)).as_millis();
-<<<<<<< HEAD
         let past_max_file_name = self.create_file_name(past_max_timestamp);
-=======
-        
->>>>>>> 546ba32c
 
         Self::create_file_name(past_max_timestamp)
     }
 
-<<<<<<< HEAD
     fn create_file_name(&self, timestamp: u128) -> String {
         return format!("{}{}", timestamp, self.client_data_suffix);
-=======
-    fn create_file_name(timestamp: u128) -> String {
-        format!("{}{}", timestamp, CLIENT_DATA_SUFFIX)
->>>>>>> 546ba32c
     }
 
     fn get_driver(&self) -> Result<&dyn DataStoreDriver, &str> {
