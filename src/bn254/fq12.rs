use crate::bn254::fp254impl::Fp254Impl;
use crate::bn254::fq::Fq;
use crate::bn254::fq2::Fq2;
use crate::bn254::fq6::Fq6;
use crate::bn254::fr::Fr;
use crate::treepp::{script, Script};
use ark_ff::{Field, Fp12Config};
use num_bigint::BigUint;
use num_traits::{Num, Zero};
use std::ops::{ShrAssign, Sub};

use super::utils::Hint;

pub struct Fq12;

impl Fq12 {
    pub fn add(mut a: u32, mut b: u32) -> Script {
        if a < b {
            (a, b) = (b, a);
        }
        script! {
            { Fq6::add(a + 6, b + 6) }
            { Fq6::add(a, b + 6) }
        }
    }

    pub fn sub(a: u32, b: u32) -> Script {
        if a > b {
            script! {
                { Fq6::sub(a + 6, b + 6) }
                { Fq6::sub(a, b + 6) }
            }
        } else {
            script! {
                { Fq6::sub(a + 6, b + 6) }
                { Fq6::sub(a + 6, b) }
            }
        }
    }

    pub fn double(a: u32) -> Script {
        script! {
            { Fq6::double(a + 6) }
            { Fq6::double(a + 6) }
        }
    }

    pub fn equalverify() -> Script {
        script! {
            for i in 0..12 {
                { Fq::equalverify(23 - i * 2, 11 - i) }
            }
        }
    }

    pub fn mul_fq6_by_nonresidue() -> Script {
        script! {
            { Fq6::mul_fq2_by_nonresidue() }
            { Fq2::roll(4) }
            { Fq2::roll(4) }
        }
    }

    pub fn push_one() -> Script {
        script! {
            { Fq6::push_one() }
            { Fq6::push_zero() }
        }
    }

    pub fn push_zero() -> Script {
        script! {
            { Fq6::push_zero() }
            { Fq6::push_zero() }
        }
    }

    pub fn mul(mut a: u32, mut b: u32) -> Script {
        if a < b {
            (a, b) = (b, a);
        }

        // The degree-12 extension on BN254 Fq6 is under the polynomial z^2 - y

        // TODO:
        //  should be possible to save the stack space by using the lower limbs to store the
        //  sum of high-low limbs after the first multiplication is done.

        script! {
            { Fq6::copy(a + 6) }
            { Fq6::copy(b + 12) }
            { Fq6::mul(6, 0) }
            { Fq6::copy(a + 6) }
            { Fq6::copy(b + 12) }
            { Fq6::mul(6, 0) }
            { Fq6::add(a + 12, a + 18) }
            { Fq6::add(b + 18, b + 24) }
            { Fq6::mul(6, 0) }
            { Fq6::copy(12) }
            { Fq6::copy(12) }
            { Fq12::mul_fq6_by_nonresidue() }
            { Fq6::add(6, 0) }
            { Fq6::add(18, 12)}
            { Fq6::sub(12, 0) }
        }
    }

    pub fn hinted_mul(mut a_depth: u32, mut a: ark_bn254::Fq12, mut b_depth: u32, mut b: ark_bn254::Fq12) -> (Script, Vec<Hint>) {
        if a_depth < b_depth {
            (a_depth, b_depth) = (b_depth, a_depth);
            (a, b) = (b, a);
        }
        assert_ne!(a_depth, b_depth);
        let mut hints = Vec::new();

        let (hinted_script1, hint1) = Fq6::hinted_mul(6, a.c0, 0, b.c0);
        let (hinted_script2, hint2) = Fq6::hinted_mul(6, a.c1, 0, b.c1);
        let (hinted_script3, hint3) = Fq6::hinted_mul(6, a.c0+a.c1, 0, b.c0+b.c1);

        let mut script = script! {};
        let script_lines = [
            Fq6::copy(a_depth + 6),
            Fq6::copy(b_depth + 12),
            hinted_script1,
            Fq6::copy(a_depth + 6),
            Fq6::copy(b_depth + 12),
            hinted_script2,
            Fq6::add(a_depth + 12, a_depth + 18),
            Fq6::add(b_depth + 18, b_depth + 24),
            hinted_script3,
            Fq6::copy(12),
            Fq6::copy(12),
            Fq12::mul_fq6_by_nonresidue(),
            Fq6::add(6, 0),
            Fq6::add(18, 12),
            Fq6::sub(12, 0),
        ];
        for script_line in script_lines {
            script = script.push_script(script_line.compile());
        }

        hints.extend(hint1);
        hints.extend(hint2);
        hints.extend(hint3);

        (script, hints)
    }

    pub fn mul_cpt(mut a: u32, mut b: u32) -> Script {
        if a < b {
            (a, b) = (b, a);
        }
        // a0, a1, b0, b1
        script! {
            { Fq6::copy(a + 6) }
            // a0, a1, b0, b1, a0
            { Fq6::copy(b + 12) }
            // a0, a1, b0, b1, a0, b0
            { Fq6::mul(6, 0) }
            // a0, a1, b0, b1, a0 * b0
            { Fq6::roll(a + 12) }
            // a1, b0, b1, a0 * b0, a0
            { Fq6::copy(a + 12) }
            // a1, b0, b1, a0 * b0, a0, a1
            { Fq6::add(6, 0) }
            // a1, b0, b1, a0 * b0, a0 + a1
            { Fq6::roll(b + 18) }
            // a1, b1, a0 * b0, a0 + a1, b0
            { Fq6::copy(b + 18) }
            // a1, b1, a0 * b0, a0 + a1, b0, b1
            { Fq6::add(6, 0) }
            // a1, b1, a0 * b0, a0 + a1, b0 + b1
            { Fq6::mul(6, 0) }
            // a1, b1, a0 * b0, (a0 + a1) * (b0 + b1)
            { Fq6::mul(a + 6, b + 12) }
            // a0 * b0, (a0 + a1) * (b0 + b1), a1 * b1
            { Fq6::copy(0) }
            // a0 * b0, (a0 + a1) * (b0 + b1), a1 * b1, a1 * b1
            { Fq6::mul_fq2_by_nonresidue() }
            { Fq2::roll(4) }
            { Fq2::roll(4) }
            // a0 * b0, (a0 + a1) * (b0 + b1), a1 * b1, a1 * b1 * beta
            { Fq6::copy(18) }
            // a0 * b0, (a0 + a1) * (b0 + b1), a1 * b1, a1 * b1 * beta, a0 * b0
            { Fq6::add(6, 0) }
            // a0 * b0, (a0 + a1) * (b0 + b1), a1 * b1, a1 * b1 * beta + a0 * b0
            { Fq6::add(18, 6) }
            // (a0 + a1) * (b0 + b1), a1 * b1 * beta + a0 * b0, a0 * b0 + a1 * b1
            { Fq6::sub(12, 0) }
            // a1 * b1 * beta + a0 * b0, (a0 + a1) * (b0 + b1) - (a0 * b0 + a1 * b1)
        }
    }

    // input:
    //   p   (12 elements)
    //   c0  (2 elements)
    //   c3  (2 elements)
    //   c4  (2 elements)
    pub fn mul_by_034() -> Script {
        script! {
            // copy p.c1, c3, c4
            { Fq6::copy(6) }
            { Fq2::copy(8) }
            { Fq2::copy(8) }

            // compute b = p.c1 * (c3, c4)
            { Fq6::mul_by_01() }

            // copy p.c0, c0
            { Fq6::copy(18) }
            { Fq2::copy(16) }
            { Fq6::mul_by_fp2() }

            // compute beta * b
            { Fq6::copy(6) }
            { Fq12::mul_fq6_by_nonresidue() }

            // compute final c0 = a + beta * b
            { Fq6::copy(6) }
            { Fq6::add(6, 0) }

            // compute e = p.c0 + p.c1
            { Fq6::add(30, 24) }

            // compute c0 + c3
            { Fq2::add(28, 26) }

            // roll c4
            { Fq2::roll(26) }

            // update e = e * (c0 + c3, c4)
            { Fq6::mul_by_01() }

            // sum a and b
            { Fq6::add(18, 12) }

            // compute final c1 = e - (a + b)
            { Fq6::sub(6, 0) }
        }
    }

    // input:
    //   p   (12 elements)
    //   c0  (2 elements)
    //   c3  (2 elements)
    pub fn mul_by_034_with_4_constant(constant: &ark_bn254::Fq2) -> Script {
        script! {
            // copy p.c1, c3, c4
            { Fq6::copy(4) }
            { Fq2::copy(6) }

            // compute b = p.c1 * (c3, c4)
            { Fq6::mul_by_01_with_1_constant(constant) }
            // [p.c0, p.c1, c0, c3, b]

            // copy p.c0, c0
            { Fq6::copy(16) }
            { Fq2::copy(14) }

            // compute a = p.c0 * c0
            { Fq6::mul_by_fp2() }
            // [p.c0, p.c1, c0, c3, b, a]

            // compute beta * b
            { Fq6::copy(6) }
            { Fq12::mul_fq6_by_nonresidue() }
            // [p.c0, p.c1, c0, c3, b, a, b * beta]

            // compute final c0 = a + beta * b
            { Fq6::copy(6) }
            { Fq6::add(6, 0) }
            // [p.c0, p.c1, c0, c3, b, a, a + b * beta]
            // [p.c0, p.c1, c0, c3, b, a, c0']

            // compute e = p.c0 + p.c1
            { Fq6::add(28, 22) }
            // [c0, c3, b, a, c0', e]

            // compute c0 + c3
            { Fq2::add(26, 24) }
            // [b, a, c0', e, c0 + c3]

            // update e = e * (c0 + c3, c4)
            { Fq6::mul_by_01_with_1_constant(constant) }
            // [b, a, c0', e * (c0 + c3, c4)]
            // [b, a, c0', e]

            // sum a and b
            { Fq6::add(18, 12) }
            // [c0', e, a + b]

            // compute final c1 = e - (a + b)
            { Fq6::sub(6, 0) }
            // [c0', e - a + b]
            // [c0', c1']
        }
    }

    // input:
    //   p   (12 elements)
    //   c3  (2 elements)
    //   c4  (2 elements)
    // where c0 is a trival value ONE, so we can ignore it
    pub fn mul_by_34() -> Script {
        script! {
            // copy p.c1, c3, c4
            { Fq6::copy(4) }
            { Fq2::copy(8) }
            { Fq2::copy(8) }
            // [p, c3, c4, p.c1, c3, c4]

            // compute b = p.c1 * (c3, c4)
            { Fq6::mul_by_01() }
            // [p, c3, c4, b]

            // a = p.c0 * c0, where c0 = 1
            { Fq6::copy(16) }
            // [p, c3, c4, b, a]

            // compute beta * b
            { Fq6::copy(6) }
            { Fq12::mul_fq6_by_nonresidue() }
            // [p, c3, c4, b, a, beta * b]

            // compute final c0 = a + beta * b
            { Fq6::copy(6) }
            { Fq6::add(6, 0) }
            // [p, c3, c4, b, a, c0]

            // compute e = p.c0 + p.c1
            { Fq6::add(28, 22) }
            // [c3, c4, b, a, c0, e]

            // compute c0 + c3, where c0 = 1
            { Fq2::roll(26) }
            { Fq2::push_one() }
            { Fq2::add(2, 0) }
            // [c4, b, a, c0, e, 1 + c3]

            // update e = e * (c0 + c3, c4), where c0 = 1
            { Fq2::roll(26) }
            { Fq6::mul_by_01() }
            // [b, a, c0, e]

            // sum a and b
            { Fq6::add(18, 12) }
            // [c0, e, a + b]

            // compute final c1 = e - (a + b)
            { Fq6::sub(6, 0) }
        }
    }

    pub fn hinted_mul_by_34(p: ark_bn254::Fq12, c3: ark_bn254::Fq2, c4: ark_bn254::Fq2) -> (Script, Vec<Hint>) {
        let mut hints = Vec::new();

        let (hinted_script1, hint1) = Fq6::hinted_mul_by_01(p.c1, c3, c4);
        let (hinted_script2, hint2) = Fq6::hinted_mul_by_01(p.c0+p.c1, c3+ark_bn254::Fq2::ONE, c4);

        let mut script = script! {};

        let script_lines = [
            // copy p.c1, c3, c4
            Fq6::copy(4),
            Fq2::copy(8),
            Fq2::copy(8),
            // [p, c3, c4, p.c1, c3, c4]

            // compute b = p.c1 * (c3, c4)
            hinted_script1,
            // [p, c3, c4, b]

            // a = p.c0 * c0, where c0 = 1
            Fq6::copy(16),
            // [p, c3, c4, b, a]

            // compute beta * b
            Fq6::copy(6),
            Fq12::mul_fq6_by_nonresidue(),
            // [p, c3, c4, b, a, beta * b]

            // compute final c0 = a + beta * b
            Fq6::copy(6),
            Fq6::add(6, 0),
            // [p, c3, c4, b, a, c0]

            // compute e = p.c0 + p.c1
            Fq6::add(28, 22),
            // [c3, c4, b, a, c0, e]

            // compute c0 + c3, where c0 = 1
            Fq2::roll(26),
            Fq2::push_one_not_montgomery(),
            Fq2::add(2, 0),
            // [c4, b, a, c0, e, 1 + c3]

            // update e = e * (c0 + c3, c4), where c0 = 1
            Fq2::roll(26),
            hinted_script2,
            // [b, a, c0, e]

            // sum a and b
            Fq6::add(18, 12),
            // [c0, e, a + b]

            // compute final c1 = e - (a + b)
            Fq6::sub(6, 0),
        ];

        for script_line in script_lines {
            script = script.push_script(script_line.compile());
        }
        hints.extend(hint1);
        hints.extend(hint2);

        (script, hints)
    }

    pub fn copy(a: u32) -> Script {
        script! {
            { Fq6::copy(a + 6) }
            { Fq6::copy(a + 6) }
        }
    }

    pub fn roll(a: u32) -> Script {
        script! {
            { Fq6::roll(a + 6) }
            { Fq6::roll(a + 6) }
        }
    }

    pub fn cyclotomic_square() -> Script {
        // https://eprint.iacr.org/2009/565.pdf
        // based on the implementation in arkworks-rs, fq12_2over3over2.rs

        let sqr = || {
            script! {
                // compute tmp = ra * rb
                { Fq2::copy(2) }
                { Fq2::copy(2) }
                { Fq2::mul(2, 0) }

                // compute ra + rb
                { Fq2::copy(4) }
                { Fq2::copy(4) }
                { Fq2::add(2, 0) }

                // compute ra + beta * rb
                { Fq2::roll(4) }
                { Fq6::mul_fq2_by_nonresidue() }
                { Fq2::roll(6) }
                { Fq2::add(2, 0) }

                // compute (ra + rb) * (ra + beta * rb) - tmp - tmp * beta
                { Fq2::mul(2, 0) }
                { Fq2::copy(2) }
                { Fq6::mul_fq2_by_nonresidue() }
                { Fq2::copy(4) }
                { Fq2::add(2, 0) }
                { Fq2::sub(2, 0) }
                { Fq2::double(2) }
            }
        };

        script! {
            // copy r0 = c0.c0 and r1 = c1.c1
            { Fq2::copy(10) }
            { Fq2::copy(4) }

            // compute t0 = r0^2 + r1^2 * beta, t1 = 2r0r1
            { sqr() }

            // copy r2 = c1.c0 and r3 = c0.c2
            { Fq2::copy(8) }
            { Fq2::copy(12) }

            // compute t2 = r2^2 + r3^2 * beta, t3 = 2r2r3
            { sqr() }

            // copy r4 = c0.c1 and r5 = c1.c2
            { Fq2::copy(16) }
            { Fq2::copy(10) }

            // compute t4 = r4^2 + r5^2 * beta, t5 = 242r5
            { sqr() }

            // z0 = 2 * (t0 - r0) + t0
            { Fq2::copy(10) }
            { Fq2::roll(24) }
            { Fq2::sub(2, 0) }
            { Fq2::double(0) }
            { Fq2::roll(12) }
            { Fq2::add(2, 0) }

            // z4 = 2 * (t2 - r4) + t2
            { Fq2::copy(8) }
            { Fq2::roll(22) }
            { Fq2::sub(2, 0) }
            { Fq2::double(0) }
            { Fq2::roll(10) }
            { Fq2::add(2, 0) }

            // z3 = 2 * (t4 - r3) + t4
            { Fq2::copy(6) }
            { Fq2::roll(20) }
            { Fq2::sub(2, 0) }
            { Fq2::double(0) }
            { Fq2::roll(8) }
            { Fq2::add(2, 0) }

            // z2 = 2 * (beta * t5 + r2) + (beta * t5)
            { Fq2::roll(6) }
            { Fq6::mul_fq2_by_nonresidue() }
            { Fq2::copy(0) }
            { Fq2::roll(18) }
            { Fq2::add(2, 0) }
            { Fq2::double(0) }
            { Fq2::add(2, 0) }

            // z1 = 2 * (t1 + r1) + t1
            { Fq2::copy(10) }
            { Fq2::roll(16) }
            { Fq2::add(2, 0) }
            { Fq2::double(0) }
            { Fq2::roll(12) }
            { Fq2::add(2, 0) }

            // z5 = 2 * (t3 + r5) + t5
            { Fq2::copy(10) }
            { Fq2::roll(14) }
            { Fq2::add(2, 0) }
            { Fq2::double(0) }
            { Fq2::roll(12) }
            { Fq2::add(2, 0) }
        }
    }

    pub fn square() -> Script {
        script! {
            // v0 = c0 + c1
            { Fq6::copy(6) }
            { Fq6::copy(6) }
            { Fq6::add(6, 0) }

            // v3 = c0 + beta * c1
            { Fq6::copy(6) }
            { Fq12::mul_fq6_by_nonresidue() }
            { Fq6::copy(18) }
            { Fq6::add(0, 6) }

            // v2 = c0 * c1
            { Fq6::mul(12, 18) }

            // v0 = v0 * v3
            { Fq6::mul(12, 6) }

            // final c0 = v0 - (beta + 1) * v2
            { Fq6::copy(6) }
            { Fq12::mul_fq6_by_nonresidue() }
            { Fq6::copy(12) }
            { Fq6::add(6, 0) }
            { Fq6::sub(6, 0) }

            // final c1 = 2 * v2
            { Fq6::double(6) }
        }
    }

    pub fn hinted_square(a: ark_bn254::Fq12) -> (Script, Vec<Hint>) {
        let mut hints = Vec::new();

        let (hinted_script1, hints1) = Fq6::hinted_mul(12, a.c1, 18, a.c0);
        let mut beta_ac1 = a.c1;
        ark_bn254::Fq12Config::mul_fp6_by_nonresidue_in_place(&mut beta_ac1);
        let (hinted_script2, hints2) = Fq6::hinted_mul(12, a.c0 + a.c1, 6, a.c0 + beta_ac1);

        let mut script = script! {};

        let script_lines = [
            // v0 = c0 + c1
            Fq6::copy(6),
            Fq6::copy(6),
            Fq6::add(6, 0),

            // v3 = c0 + beta * c1
            Fq6::copy(6),
            Fq12::mul_fq6_by_nonresidue(),
            Fq6::copy(18),
            Fq6::add(0, 6),

            // v2 = c0 * c1
            hinted_script1,

            // v0 = v0 * v3
            hinted_script2,

            // final c0 = v0 - (beta + 1) * v2
            Fq6::copy(6),
            Fq12::mul_fq6_by_nonresidue(),
            Fq6::copy(12),
            Fq6::add(6, 0),
            Fq6::sub(6, 0),

            // final c1 = 2 * v2
            Fq6::double(6),
        ];

        for script_line in script_lines {
            script = script.push_script(script_line.compile());
        }

        hints.extend(hints1);
        hints.extend(hints2);
        
        (script, hints)
    }

    pub fn cyclotomic_inverse() -> Script {
        script! {
            { Fq6::neg(0) }
        }
    }

    pub fn inv() -> Script {
        script! {
            // copy c1
            { Fq6::copy(0) }

            // compute beta * v1 = beta * c1^2
            { Fq6::square() }
            { Fq12::mul_fq6_by_nonresidue() }

            // copy c0
            { Fq6::copy(12) }

            // compute v0 = c0^2 + beta * v1
            { Fq6::square() }
            { Fq6::sub(0, 6) }

            // compute inv v0
            { Fq6::inv() }

            // dup inv v0
            { Fq6::copy(0) }

            // compute c0
            { Fq6::mul(18, 0) }

            // compute c1
            { Fq6::neg(12) }
            { Fq6::mul(12, 0) }
        }
    }

    pub fn frobenius_map(i: usize) -> Script {
        script! {
            { Fq6::roll(6) }
            { Fq6::frobenius_map(i) }
            { Fq6::roll(6) }
            { Fq6::frobenius_map(i) }
            { Fq6::mul_by_fp2_constant(&ark_bn254::Fq12Config::FROBENIUS_COEFF_FP12_C1[i % ark_bn254::Fq12Config::FROBENIUS_COEFF_FP12_C1.len()]) }
        }
    }

    pub fn hinted_frobenius_map(i: usize, a: ark_bn254::Fq12) -> (Script, Vec<Hint>) {
        let mut hints = Vec::new();

        let (hinted_script1, hint1) = Fq6::hinted_frobenius_map(i, a.c0);
        let (hinted_script2, hint2) = Fq6::hinted_frobenius_map(i, a.c1);
        let (hinted_script3, hint3) = Fq6::hinted_mul_by_fp2_constant(a.c1.frobenius_map(i), &ark_bn254::Fq12Config::FROBENIUS_COEFF_FP12_C1[i % ark_bn254::Fq12Config::FROBENIUS_COEFF_FP12_C1.len()]);

        let mut script = script! {};
        let script_lines = [
            Fq6::roll(6),
            hinted_script1,
            Fq6::roll(6),
            hinted_script2,
            hinted_script3,
        ];
        for script_line in script_lines {
            script = script.push_script(script_line.compile());
        }

        hints.extend(hint1);
        hints.extend(hint2);
        hints.extend(hint3);

        (script, hints)
    }

    pub fn toaltstack() -> Script {
        script! {
            { Fq6::toaltstack() }
            { Fq6::toaltstack() }
        }
    }

    pub fn fromaltstack() -> Script {
        script! {
            { Fq6::fromaltstack() }
            { Fq6::fromaltstack() }
        }
    }

    pub fn drop() -> Script {
        script! {
            { Fq6::drop() }
            { Fq6::drop() }
        }
    }

    pub fn cyclotomic_pow_by_r() -> Script {
        // idea: first compute mul_by_p, then handle the delta using double-and-add

        let mut delta = BigUint::from_str_radix(Fq::MODULUS, 16)
            .unwrap()
            .sub(BigUint::from_str_radix(Fr::MODULUS, 16).unwrap());

        let mut delta_bits = vec![];
        while !delta.is_zero() {
            delta_bits.push(delta.bit(0));
            delta.shr_assign(1);
        }

        let loop_no_script = script! {
            { Fq12::cyclotomic_square() }
        };

        let loop_yes_script = script! {
            { Fq12::cyclotomic_square() }
            { Fq12::copy(12) }
            { Fq12::mul(12, 0) }
        };

        script! {
            { Fq12::copy(0) }
            { Fq12::frobenius_map(1) }
            { Fq12::toaltstack() }
            { Fq12::copy(0) }

            for bit in delta_bits.iter().rev().skip(1) {
                if *bit {
                    { loop_yes_script.clone() }
                } else {
                    { loop_no_script.clone() }
                }
            }

            { Fq12::roll(12) }
            { Fq12::drop() }
            { Fq12::cyclotomic_inverse() }
            { Fq12::fromaltstack() }
            { Fq12::mul(12, 0) }
        }
    }

    pub fn move_to_cyclotomic() -> Script {
        script! {
            // compute f1 = a.cyclotomic_inverse()
            { Fq12::copy(0) }
            { Fq12::cyclotomic_inverse() }

            // compute f2 = a.inverse()
            { Fq12::roll(12) }
            { Fq12::inv() }

            // compute r := f1 * f2
            { Fq12::mul(12, 0) }

            // copy f2 := r, r
            { Fq12::copy(0) }

            // r.frobenius_map_in_place(2)
            { Fq12::frobenius_map(2) }

            // r *= f2
            { Fq12::mul(12, 0) }
        }
    }

    pub fn cyclotomic_verify_in_place() -> Script {
        script! {
            // check p^4 + 1 = p^2
            { Fq12::copy(0) }
            { Fq12::frobenius_map(4) }
            { Fq12::copy(12) }
            { Fq12::mul(12, 0) }
            { Fq12::copy(12) }
            { Fq12::frobenius_map(2) }
            { Fq12::equalverify() }
        }
    }
}

#[cfg(test)]
mod test {
    use crate::bn254::fq12::Fq12;
    use crate::bn254::utils::{fq12_push, fq12_push_not_montgomery, fq2_push, fq2_push_not_montgomery};
    use crate::{execute_script_without_stack_limit, treepp::*};
    use ark_ff::AdditiveGroup;
    use ark_ff::{CyclotomicMultSubgroup, Field};
    use ark_std::UniformRand;
    use bitcoin_scriptexec::ExecError;
    use core::ops::Mul;
    use num_bigint::BigUint;
    use rand::SeedableRng;
    use rand_chacha::ChaCha20Rng;
    use std::str::FromStr;

    #[test]
    fn test_bn254_fq12_add() {
        println!("Fq12.add: {} bytes", Fq12::add(12, 0).len());
        let mut prng = ChaCha20Rng::seed_from_u64(0);

        for _ in 0..50 {
            let a = ark_bn254::Fq12::rand(&mut prng);
            let b = ark_bn254::Fq12::rand(&mut prng);
            let c = &a + &b;

            let script = script! {
                { fq12_push(a) }
                { fq12_push(b) }
                { Fq12::add(12, 0) }
                { fq12_push(c) }
                { Fq12::equalverify() }
                OP_TRUE
            };
            run(script);
        }
    }

    #[test]
    fn test_bn254_fq12_double() {
        println!("Fq12.double: {} bytes", Fq12::double(0).len());
        let mut prng = ChaCha20Rng::seed_from_u64(0);

        for _ in 0..50 {
            let a = ark_bn254::Fq12::rand(&mut prng);
            let c = a.double();

            let script = script! {
                { fq12_push(a) }
                { Fq12::double(0) }
                { fq12_push(c) }
                { Fq12::equalverify() }
                OP_TRUE
            };
            run(script);
        }
    }

    #[test]
    fn test_bn254_fq12_mul() {
        println!("Fq12.mul: {} bytes", Fq12::mul(12, 0).len());
        let mut prng = ChaCha20Rng::seed_from_u64(0);

        for _ in 0..1 {
            let a = ark_bn254::Fq12::rand(&mut prng);
            let b = ark_bn254::Fq12::rand(&mut prng);
            let c = a.mul(&b);

            let script = script! {
                { fq12_push(a) }
                { fq12_push(b) }
                { Fq12::mul(12, 0) }
                { fq12_push(c) }
                { Fq12::equalverify() }
                OP_TRUE
            };
<<<<<<< HEAD
            let exec_result = execute_script_without_stack_limit(script);
            assert!(exec_result.success);
=======
            run(script);
>>>>>>> 66a1efb5
        }
    }

    #[test]
    fn test_bn254_fq12_hinted_mul() {
        let mut prng: ChaCha20Rng = ChaCha20Rng::seed_from_u64(0);

        let mut max_stack = 0;

        for _ in 0..100 {
            let a = ark_bn254::Fq12::rand(&mut prng);
            let b = ark_bn254::Fq12::rand(&mut prng);
            let c = a.mul(&b);

            let (hinted_mul, hints) = Fq12::hinted_mul(12, a, 0, b);

            let script = script! {
                for hint in hints { 
                    { hint.push() }
                }
                { fq12_push_not_montgomery(a) }
                { fq12_push_not_montgomery(b) }
                { hinted_mul.clone() }
                { fq12_push_not_montgomery(c) }
                { Fq12::equalverify() }
                OP_TRUE
            };
            let res = execute_script_without_stack_limit(script);
            assert!(res.success);

            max_stack = max_stack.max(res.stats.max_nb_stack_items);
            println!("Fq6::window_mul: {} @ {} stack", hinted_mul.len(), max_stack);
        }

    }

    #[test]
    fn test_bn254_fq12_hinted_mul_by_34() {
        let mut prng: ChaCha20Rng = ChaCha20Rng::seed_from_u64(0);

        let mut max_stack = 0;

        for _ in 0..100 {
            let a = ark_bn254::Fq12::rand(&mut prng);
            let c0 = ark_bn254::Fq2::ONE;
            let c3 = ark_bn254::Fq2::rand(&mut prng);
            let c4 = ark_bn254::Fq2::rand(&mut prng);
            let mut b = a;
            b.mul_by_034(&c0, &c3, &c4);
            let (hinted_mul, hints) = Fq12::hinted_mul_by_34(a, c3, c4);

            let script = script! {
                for hint in hints { 
                    { hint.push() }
                }
                { fq12_push_not_montgomery(a) }
                { fq2_push_not_montgomery(c3) }
                { fq2_push_not_montgomery(c4) }
                { hinted_mul.clone() }
                { fq12_push_not_montgomery(b) }
                { Fq12::equalverify() }
                OP_TRUE
            };
            let res = execute_script(script);
            assert!(res.success);

            max_stack = max_stack.max(res.stats.max_nb_stack_items);
            println!("Fq6::window_mul: {} @ {} stack", hinted_mul.len(), max_stack);
        }

    }

    #[test]
    fn test_bn254_fq12_mul_cpt() {
        println!("Fq12.mul_cpt: {} bytes", Fq12::mul_cpt(12, 0).len());
        let mut prng = ChaCha20Rng::seed_from_u64(0);

        for _ in 0..1 {
            let a = ark_bn254::Fq12::rand(&mut prng);
            let b = ark_bn254::Fq12::rand(&mut prng);
            let c = a.mul(&b);

            let script = script! {
                { fq12_push(a) }
                { fq12_push(b) }
                { Fq12::mul_cpt(12, 0) }
                { fq12_push(c) }
                { Fq12::equalverify() }
                OP_TRUE
            };
            run(script);
        }
    }

    #[test]
    fn test_bn254_fq12_cyclotomic_square() {
        println!(
            "Fq12.cyclotomic_square: {} bytes",
            Fq12::cyclotomic_square().len()
        );
        let mut prng = ChaCha20Rng::seed_from_u64(0);

        for _ in 0..1 {
            let a = ark_bn254::Fq12::rand(&mut prng);
            let c = a.cyclotomic_square();

            let script = script! {
                { fq12_push(a) }
                { Fq12::cyclotomic_square() }
                { fq12_push(c) }
                { Fq12::equalverify() }
                OP_TRUE
            };
            run(script);
        }
    }

    #[test]
    fn test_bn254_fq12_square() {
        println!("Fq12.square: {} bytes", Fq12::square().len());
        let mut prng = ChaCha20Rng::seed_from_u64(0);

        for _ in 0..1 {
            let a = ark_bn254::Fq12::rand(&mut prng);
            let c = a.square();

            let script = script! {
                { fq12_push(a) }
                { Fq12::square() }
                { fq12_push(c) }
                { Fq12::equalverify() }
                OP_TRUE
            };
            run(script);
        }
    }

    #[test]
    fn test_bn254_fq12_hinted_square() {
        let mut prng = ChaCha20Rng::seed_from_u64(0);

        let mut max_stack = 0;

        for _ in 0..1 {
            let a = ark_bn254::Fq12::rand(&mut prng);
            let b = a.square();

            let (hinted_square, hints) = Fq12::hinted_square(a);

            let script = script! {
                for hint in hints { 
                    { hint.push() }
                }
                { fq12_push_not_montgomery(a) }
                { hinted_square.clone() }
                { fq12_push_not_montgomery(b) }
                { Fq12::equalverify() }
                OP_TRUE
            };
            let exec_result = execute_script(script);
            assert!(exec_result.success);

            max_stack = max_stack.max(exec_result.stats.max_nb_stack_items);
            println!("Fq12::hinted_square: {} @ {} stack", hinted_square.len(), max_stack);
        }
    }


    #[test]
    fn test_bn254_fq12_mul_by_034() {
        println!("Fq12.mul_by_034: {} bytes", Fq12::mul_by_034().len());
        let mut prng = ChaCha20Rng::seed_from_u64(0);

        for _ in 0..1 {
            let a = ark_bn254::Fq12::rand(&mut prng);
            let c0 = ark_bn254::Fq2::rand(&mut prng);
            let c3 = ark_bn254::Fq2::rand(&mut prng);
            let c4 = ark_bn254::Fq2::rand(&mut prng);
            let mut b = a;
            b.mul_by_034(&c0, &c3, &c4);

            let script = script! {
                { fq12_push(a) }
                { fq2_push(c0) }
                { fq2_push(c3) }
                { fq2_push(c4) }
                { Fq12::mul_by_034() }
                { fq12_push(b) }
                { Fq12::equalverify() }
                OP_TRUE
            };
            run(script);
        }
    }

    #[test]
    fn test_bn254_fq12_mul_by_34() {
        println!("Fq12.mul_by_034: {} bytes", Fq12::mul_by_034().len());
        println!("Fq12.mul_by_34: {} bytes", Fq12::mul_by_34().len());
        let mut prng = ChaCha20Rng::seed_from_u64(0);

        for _ in 0..1 {
            let a = ark_bn254::Fq12::rand(&mut prng);
            let c0 = ark_bn254::Fq2::ONE;
            let c3 = ark_bn254::Fq2::rand(&mut prng);
            let c4 = ark_bn254::Fq2::rand(&mut prng);
            let mut b = a;
            b.mul_by_034(&c0, &c3, &c4);

            let script = script! {
                { fq12_push(a) }
                { fq2_push(c3) }
                { fq2_push(c4) }
                { Fq12::mul_by_34() }
                { fq12_push(b) }
                { Fq12::equalverify() }
                OP_TRUE
            };
            run(script);
        }
    }

    #[test]
    fn test_bn254_fq12_inv() {
        println!("Fq12.inv: {} bytes", Fq12::inv().len());
        let mut prng = ChaCha20Rng::seed_from_u64(0);

        for _ in 0..1 {
            let a = ark_bn254::Fq12::rand(&mut prng);
            let b = a.inverse().unwrap();

            let script = script! {
                { fq12_push(a) }
                { Fq12::inv() }
                { fq12_push(b) }
                { Fq12::equalverify() }
                OP_TRUE
            };
            run(script);
        }
    }

    #[test]
    fn test_bn254_fq12_frobenius_map() {
        let mut prng = ChaCha20Rng::seed_from_u64(0);

        for _ in 0..1 {
            for i in 0..12 {
                let a = ark_bn254::Fq12::rand(&mut prng);
                let b = a.frobenius_map(i);

                let frobenius_map = Fq12::frobenius_map(i);
                println!("Fq12.frobenius_map({}): {} bytes", i, frobenius_map.len());

                let script = script! {
                    { fq12_push(a) }
                    { frobenius_map.clone() }
                    { fq12_push(b) }
                    { Fq12::equalverify() }
                    OP_TRUE
                };
            run(script);
            }
        }
    }

    #[test]
    fn test_bn254_fq12_hinted_frobenius_map() {
        let mut prng = ChaCha20Rng::seed_from_u64(0);

        for _ in 0..1 {
            for i in 0..12 {
                let a = ark_bn254::Fq12::rand(&mut prng);
                let b = a.frobenius_map(i);

                let (hinted_frobenius_map, hints) = Fq12::hinted_frobenius_map(i, a);
                println!("Fq12.hinted_frobenius_map({}): {} bytes", i, hinted_frobenius_map.len());

                let script = script! {
                    for hint in hints { 
                        { hint.push() }
                    }
                    { fq12_push_not_montgomery(a) }
                    { hinted_frobenius_map.clone() }
                    { fq12_push_not_montgomery(b) }
                    { Fq12::equalverify() }
                    OP_TRUE
                };
                let exec_result = execute_script(script);
                assert!(exec_result.success);
            }
        }
    }

    #[test]
    fn test_bn254_fq12_mul_by_r() {
        let mut prng = ChaCha20Rng::seed_from_u64(0);

        let cyclotomic_pow_by_r = Fq12::cyclotomic_pow_by_r();
        println!(
            "Fq12.cyclotomic_pow_by_r: {} bytes",
            cyclotomic_pow_by_r.len()
        );

        for _ in 0..1 {
            let a = ark_bn254::fq12::Fq12::rand(&mut prng);

            // move a into the cyclotomic subgroup
            let a = {
                let f1 = a.cyclotomic_inverse().unwrap();

                let mut f2 = a.inverse().unwrap();
                let mut r = f1.mul(&f2);
                f2 = r;

                r.frobenius_map_in_place(2);

                r *= f2;
                r
            };

            let res = a.cyclotomic_exp(
                BigUint::from_str(
                    "21888242871839275222246405745257275088548364400416034343698204186575808495617",
                )
                .unwrap()
                .to_u64_digits(),
            );

            let script = script! {
                { fq12_push(a) }
                { cyclotomic_pow_by_r.clone() }
                { fq12_push(res) }
                { Fq12::equalverify() }
                OP_TRUE
            };
            run(script);
        }
    }

    #[test]
    fn test_bn254_fq12_move_to_cyclotomic() {
        let mut prng = ChaCha20Rng::seed_from_u64(0);

        let move_to_cyclotomic = Fq12::move_to_cyclotomic();
        println!(
            "Fq12.move_to_cyclotomic: {} bytes",
            move_to_cyclotomic.len()
        );

        for _ in 0..1 {
            let a = ark_bn254::fq12::Fq12::rand(&mut prng);

            // move a into the cyclotomic subgroup
            let res = {
                let f1 = a.cyclotomic_inverse().unwrap();

                let mut f2 = a.inverse().unwrap();
                let mut r = f1.mul(&f2);
                f2 = r;

                r.frobenius_map_in_place(2);

                r *= f2;
                r
            };

            let script = script! {
                { fq12_push(a) }
                { move_to_cyclotomic.clone() }
                { fq12_push(res) }
                { Fq12::equalverify() }
                OP_TRUE
            };
            run(script);
        }
    }

    #[test]
    fn test_bn254_fq12_cyclotomic_verify_in_place() {
        let mut prng = ChaCha20Rng::seed_from_u64(0);

        let cyclotomic_verify_in_place = Fq12::cyclotomic_verify_in_place();
        println!(
            "Fq12.cyclotomic_verify_in_place: {} bytes",
            cyclotomic_verify_in_place.len()
        );

        for _ in 0..1 {
            let a = ark_bn254::fq12::Fq12::rand(&mut prng);

            // move a into the cyclotomic subgroup
            let res = {
                let f1 = a.cyclotomic_inverse().unwrap();

                let mut f2 = a.inverse().unwrap();
                let mut r = f1.mul(&f2);
                f2 = r;

                r.frobenius_map_in_place(2);

                r *= f2;
                r
            };

            let script = script! {
                { fq12_push(a) }
                { cyclotomic_verify_in_place.clone() }
                { Fq12::drop() }
            };
            let exec_result = execute_script(script);
            assert_eq!(exec_result.error, Some(ExecError::EqualVerify));

            let script = script! {
                { fq12_push(res) }
                { cyclotomic_verify_in_place.clone() }
                { Fq12::drop() }
                OP_TRUE
            };
            run(script);
        }
    }
}<|MERGE_RESOLUTION|>--- conflicted
+++ resolved
@@ -868,12 +868,7 @@
                 { Fq12::equalverify() }
                 OP_TRUE
             };
-<<<<<<< HEAD
-            let exec_result = execute_script_without_stack_limit(script);
-            assert!(exec_result.success);
-=======
             run(script);
->>>>>>> 66a1efb5
         }
     }
 
