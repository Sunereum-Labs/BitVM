--- conflicted
+++ resolved
@@ -45,12 +45,7 @@
 	.map((v,i) => u32_state_unlock(secret, identifier+`_${i+1}`, v) )
 
 
-<<<<<<< HEAD
-const u160_equalverify = loop(5, i => [
+export const u160_equalverify = loop(5, i => [
     u32_roll(5 - i),
-=======
-export const u160_equalverify = loop(5, i => [
-    u32_zip(0, 5 - i),
->>>>>>> 63a81dd2
     u32_equalverify,
 ]);