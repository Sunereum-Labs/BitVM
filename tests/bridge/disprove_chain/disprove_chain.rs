use bitcoin::{
    consensus::encode::serialize_hex, key::Keypair, Amount, PrivateKey, PublicKey, TxOut,
};

use bitvm::bridge::{
    connectors::base::TaprootConnector,
    graphs::base::{FEE_AMOUNT, INITIAL_AMOUNT},
<<<<<<< HEAD
    scripts::generate_pay_to_pubkey_script,
=======
    scripts::{generate_pay_to_pubkey_script, generate_pay_to_pubkey_script_address},
>>>>>>> 9fefa656
    transactions::{
        base::{BaseTransaction, Input},
        disprove_chain::DisproveChainTransaction,
    },
};

<<<<<<< HEAD
use crate::bridge::faucet::{Faucet, FaucetType};

use super::super::{helper::generate_stub_outpoint, setup::setup_test};

#[tokio::test]
async fn test_disprove_chain_tx_success() {
    let config = setup_test().await;

    let faucet = Faucet::new(FaucetType::EsploraRegtest);
    let amount = Amount::from_sat(INITIAL_AMOUNT);
    faucet
        .fund_input(&config.connector_b.generate_taproot_address(), amount)
        .await
        .wait()
        .await;

    let outpoint = generate_stub_outpoint(
        &config.client_0,
        &config.connector_b.generate_taproot_address(),
        amount,
    )
    .await;

    let mut disprove_chain_tx = DisproveChainTransaction::new(
        &config.operator_context,
        &config.connector_b,
        Input { outpoint, amount },
    );

    let secret_nonces_0 = disprove_chain_tx.push_nonces(&config.verifier_0_context);
    let secret_nonces_1 = disprove_chain_tx.push_nonces(&config.verifier_1_context);

    disprove_chain_tx.pre_sign(
        &config.verifier_0_context,
        &config.connector_b,
        &secret_nonces_0,
    );
    disprove_chain_tx.pre_sign(
        &config.verifier_1_context,
        &config.connector_b,
        &secret_nonces_1,
    );

    let tx = disprove_chain_tx.finalize();
    println!("Script Path Spend Transaction: {:?}\n", tx);

    let result = config.client_0.esplora.broadcast(&tx).await;
    println!("Txid: {:?}", tx.compute_txid());
    println!("Broadcast result: {:?}\n", result);
    println!("Transaction hex: \n{}", serialize_hex(&tx));
    assert!(result.is_ok());
}

#[tokio::test]
async fn test_disprove_chain_tx_with_verifier_added_to_output_success() {
    let config = setup_test().await;

    let faucet = Faucet::new(FaucetType::EsploraRegtest);
    let amount = Amount::from_sat(INITIAL_AMOUNT);
    faucet
        .fund_input(&config.connector_b.generate_taproot_address(), amount)
        .await
        .wait()
        .await;
    let outpoint = generate_stub_outpoint(
        &config.client_0,
        &config.connector_b.generate_taproot_address(),
        amount,
    )
    .await;

    let mut disprove_chain_tx = DisproveChainTransaction::new(
        &config.operator_context,
        &config.connector_b,
        Input { outpoint, amount },
    );

    let secret_nonces_0 = disprove_chain_tx.push_nonces(&config.verifier_0_context);
    let secret_nonces_1 = disprove_chain_tx.push_nonces(&config.verifier_1_context);

    disprove_chain_tx.pre_sign(
        &config.verifier_0_context,
        &config.connector_b,
        &secret_nonces_0,
    );
    disprove_chain_tx.pre_sign(
        &config.verifier_1_context,
        &config.connector_b,
        &secret_nonces_1,
    );

    let mut tx = disprove_chain_tx.finalize();

    let secp = config.verifier_0_context.secp;
    let verifier_secret: &str = "aaaaaaaaaabbbbbbbbbbccccccccccddddddddddeeeeeeeeeeffffffffff1234";
    let verifier_keypair = Keypair::from_seckey_str(&secp, verifier_secret).unwrap();
    let verifier_private_key = PrivateKey::new(
        verifier_keypair.secret_key(),
        config.verifier_0_context.network,
    );
    let verifier_pubkey = PublicKey::from_private_key(&secp, &verifier_private_key);

    let verifier_output = TxOut {
        value: (Amount::from_sat(INITIAL_AMOUNT) - Amount::from_sat(FEE_AMOUNT)) * 5 / 100,
        script_pubkey: generate_pay_to_pubkey_script(&verifier_pubkey),
    };

    tx.output.push(verifier_output);

    println!("Script Path Spend Transaction: {:?}\n", tx);

=======
use super::super::{helper::generate_stub_outpoint, setup::setup_test};

#[tokio::test]
async fn test_should_be_able_to_submit_disprove_chain_tx_successfully() {
    let config = setup_test().await;

    let amount = Amount::from_sat(INITIAL_AMOUNT);
    let outpoint = generate_stub_outpoint(
        &config.client_0,
        &config.connector_b.generate_taproot_address(),
        amount,
    )
    .await;

    let mut disprove_chain_tx = DisproveChainTransaction::new(
        &config.operator_context,
        &config.connector_b,
        Input { outpoint, amount },
    );

    let secret_nonces_0 = disprove_chain_tx.push_nonces(&config.verifier_0_context);
    let secret_nonces_1 = disprove_chain_tx.push_nonces(&config.verifier_1_context);

    disprove_chain_tx.pre_sign(
        &config.verifier_0_context,
        &config.connector_b,
        &secret_nonces_0,
    );
    disprove_chain_tx.pre_sign(
        &config.verifier_1_context,
        &config.connector_b,
        &secret_nonces_1,
    );

    let reward_address = generate_pay_to_pubkey_script_address(
        config.withdrawer_context.network,
        &config.withdrawer_context.withdrawer_public_key,
    );
    disprove_chain_tx.add_output(reward_address.script_pubkey());

    let tx = disprove_chain_tx.finalize();
    println!("Script Path Spend Transaction: {:?}\n", tx);

    let result = config.client_0.esplora.broadcast(&tx).await;
    println!("Txid: {:?}", tx.compute_txid());
    println!("Broadcast result: {:?}\n", result);
    println!("Transaction hex: \n{}", serialize_hex(&tx));
    assert!(result.is_ok());
}

#[tokio::test]
async fn test_should_be_able_to_submit_disprove_chain_tx_with_verifier_added_to_output_successfully(
) {
    let config = setup_test().await;

    let amount = Amount::from_sat(INITIAL_AMOUNT)
        + (Amount::from_sat(INITIAL_AMOUNT) - Amount::from_sat(FEE_AMOUNT)) * 5 / 100;
    let outpoint = generate_stub_outpoint(
        &config.client_0,
        &config.connector_b.generate_taproot_address(),
        amount,
    )
    .await;

    let mut disprove_chain_tx = DisproveChainTransaction::new(
        &config.operator_context,
        &config.connector_b,
        Input { outpoint, amount },
    );

    let secret_nonces_0 = disprove_chain_tx.push_nonces(&config.verifier_0_context);
    let secret_nonces_1 = disprove_chain_tx.push_nonces(&config.verifier_1_context);

    disprove_chain_tx.pre_sign(
        &config.verifier_0_context,
        &config.connector_b,
        &secret_nonces_0,
    );
    disprove_chain_tx.pre_sign(
        &config.verifier_1_context,
        &config.connector_b,
        &secret_nonces_1,
    );

    let reward_address = generate_pay_to_pubkey_script_address(
        config.withdrawer_context.network,
        &config.withdrawer_context.withdrawer_public_key,
    );
    disprove_chain_tx.add_output(reward_address.script_pubkey());

    let mut tx = disprove_chain_tx.finalize();

    let secp = config.verifier_0_context.secp;
    let verifier_secret: &str = "aaaaaaaaaabbbbbbbbbbccccccccccddddddddddeeeeeeeeeeffffffffff1234";
    let verifier_keypair = Keypair::from_seckey_str(&secp, verifier_secret).unwrap();
    let verifier_private_key = PrivateKey::new(
        verifier_keypair.secret_key(),
        config.verifier_0_context.network,
    );
    let verifier_pubkey = PublicKey::from_private_key(&secp, &verifier_private_key);

    let verifier_output = TxOut {
        value: (Amount::from_sat(INITIAL_AMOUNT) - Amount::from_sat(FEE_AMOUNT)) * 5 / 100,
        script_pubkey: generate_pay_to_pubkey_script(&verifier_pubkey),
    };

    tx.output.push(verifier_output);

    println!("Script Path Spend Transaction: {:?}\n", tx);

>>>>>>> 9fefa656
    let result = config.client_0.esplora.broadcast(&tx).await;
    println!("Txid: {:?}", tx.compute_txid());
    println!("Broadcast result: {:?}\n", result);
    println!("Transaction hex: \n{}", serialize_hex(&tx));
    assert!(result.is_ok());
}<|MERGE_RESOLUTION|>--- conflicted
+++ resolved
@@ -5,18 +5,13 @@
 use bitvm::bridge::{
     connectors::base::TaprootConnector,
     graphs::base::{FEE_AMOUNT, INITIAL_AMOUNT},
-<<<<<<< HEAD
-    scripts::generate_pay_to_pubkey_script,
-=======
     scripts::{generate_pay_to_pubkey_script, generate_pay_to_pubkey_script_address},
->>>>>>> 9fefa656
     transactions::{
         base::{BaseTransaction, Input},
         disprove_chain::DisproveChainTransaction,
     },
 };
 
-<<<<<<< HEAD
 use crate::bridge::faucet::{Faucet, FaucetType};
 
 use super::super::{helper::generate_stub_outpoint, setup::setup_test};
@@ -33,109 +28,6 @@
         .wait()
         .await;
 
-    let outpoint = generate_stub_outpoint(
-        &config.client_0,
-        &config.connector_b.generate_taproot_address(),
-        amount,
-    )
-    .await;
-
-    let mut disprove_chain_tx = DisproveChainTransaction::new(
-        &config.operator_context,
-        &config.connector_b,
-        Input { outpoint, amount },
-    );
-
-    let secret_nonces_0 = disprove_chain_tx.push_nonces(&config.verifier_0_context);
-    let secret_nonces_1 = disprove_chain_tx.push_nonces(&config.verifier_1_context);
-
-    disprove_chain_tx.pre_sign(
-        &config.verifier_0_context,
-        &config.connector_b,
-        &secret_nonces_0,
-    );
-    disprove_chain_tx.pre_sign(
-        &config.verifier_1_context,
-        &config.connector_b,
-        &secret_nonces_1,
-    );
-
-    let tx = disprove_chain_tx.finalize();
-    println!("Script Path Spend Transaction: {:?}\n", tx);
-
-    let result = config.client_0.esplora.broadcast(&tx).await;
-    println!("Txid: {:?}", tx.compute_txid());
-    println!("Broadcast result: {:?}\n", result);
-    println!("Transaction hex: \n{}", serialize_hex(&tx));
-    assert!(result.is_ok());
-}
-
-#[tokio::test]
-async fn test_disprove_chain_tx_with_verifier_added_to_output_success() {
-    let config = setup_test().await;
-
-    let faucet = Faucet::new(FaucetType::EsploraRegtest);
-    let amount = Amount::from_sat(INITIAL_AMOUNT);
-    faucet
-        .fund_input(&config.connector_b.generate_taproot_address(), amount)
-        .await
-        .wait()
-        .await;
-    let outpoint = generate_stub_outpoint(
-        &config.client_0,
-        &config.connector_b.generate_taproot_address(),
-        amount,
-    )
-    .await;
-
-    let mut disprove_chain_tx = DisproveChainTransaction::new(
-        &config.operator_context,
-        &config.connector_b,
-        Input { outpoint, amount },
-    );
-
-    let secret_nonces_0 = disprove_chain_tx.push_nonces(&config.verifier_0_context);
-    let secret_nonces_1 = disprove_chain_tx.push_nonces(&config.verifier_1_context);
-
-    disprove_chain_tx.pre_sign(
-        &config.verifier_0_context,
-        &config.connector_b,
-        &secret_nonces_0,
-    );
-    disprove_chain_tx.pre_sign(
-        &config.verifier_1_context,
-        &config.connector_b,
-        &secret_nonces_1,
-    );
-
-    let mut tx = disprove_chain_tx.finalize();
-
-    let secp = config.verifier_0_context.secp;
-    let verifier_secret: &str = "aaaaaaaaaabbbbbbbbbbccccccccccddddddddddeeeeeeeeeeffffffffff1234";
-    let verifier_keypair = Keypair::from_seckey_str(&secp, verifier_secret).unwrap();
-    let verifier_private_key = PrivateKey::new(
-        verifier_keypair.secret_key(),
-        config.verifier_0_context.network,
-    );
-    let verifier_pubkey = PublicKey::from_private_key(&secp, &verifier_private_key);
-
-    let verifier_output = TxOut {
-        value: (Amount::from_sat(INITIAL_AMOUNT) - Amount::from_sat(FEE_AMOUNT)) * 5 / 100,
-        script_pubkey: generate_pay_to_pubkey_script(&verifier_pubkey),
-    };
-
-    tx.output.push(verifier_output);
-
-    println!("Script Path Spend Transaction: {:?}\n", tx);
-
-=======
-use super::super::{helper::generate_stub_outpoint, setup::setup_test};
-
-#[tokio::test]
-async fn test_should_be_able_to_submit_disprove_chain_tx_successfully() {
-    let config = setup_test().await;
-
-    let amount = Amount::from_sat(INITIAL_AMOUNT);
     let outpoint = generate_stub_outpoint(
         &config.client_0,
         &config.connector_b.generate_taproot_address(),
@@ -180,12 +72,17 @@
 }
 
 #[tokio::test]
-async fn test_should_be_able_to_submit_disprove_chain_tx_with_verifier_added_to_output_successfully(
-) {
+async fn test_disprove_chain_tx_with_verifier_added_to_output_success() {
     let config = setup_test().await;
 
+    let faucet = Faucet::new(FaucetType::EsploraRegtest);
     let amount = Amount::from_sat(INITIAL_AMOUNT)
         + (Amount::from_sat(INITIAL_AMOUNT) - Amount::from_sat(FEE_AMOUNT)) * 5 / 100;
+    faucet
+        .fund_input(&config.connector_b.generate_taproot_address(), amount)
+        .await
+        .wait()
+        .await;
     let outpoint = generate_stub_outpoint(
         &config.client_0,
         &config.connector_b.generate_taproot_address(),
@@ -239,7 +136,6 @@
 
     println!("Script Path Spend Transaction: {:?}\n", tx);
 
->>>>>>> 9fefa656
     let result = config.client_0.esplora.broadcast(&tx).await;
     println!("Txid: {:?}", tx.compute_txid());
     println!("Broadcast result: {:?}\n", result);
