--- conflicted
+++ resolved
@@ -9,6 +9,7 @@
     transactions::{
         base::{BaseTransaction, Input},
         disprove_chain::DisproveChainTransaction,
+        pre_signed_musig2::PreSignedMusig2Transaction,
     },
 };
 
@@ -28,17 +29,6 @@
         .wait()
         .await;
 
-<<<<<<< HEAD
-    use bitvm::bridge::{
-        connectors::base::TaprootConnector,
-        graphs::base::{FEE_AMOUNT, INITIAL_AMOUNT},
-        scripts::generate_pay_to_pubkey_script,
-        transactions::{
-            base::{BaseTransaction, Input},
-            disprove_chain::DisproveChainTransaction,
-            pre_signed_musig2::PreSignedMusig2Transaction,
-        },
-=======
     let outpoint = generate_stub_outpoint(
         &config.client_0,
         &config.connector_b.generate_taproot_address(),
@@ -141,7 +131,6 @@
     let verifier_output = TxOut {
         value: (Amount::from_sat(INITIAL_AMOUNT) - Amount::from_sat(FEE_AMOUNT)) * 5 / 100,
         script_pubkey: generate_pay_to_pubkey_script(&verifier_pubkey),
->>>>>>> 5f290b6e
     };
 
     tx.output.push(verifier_output);
