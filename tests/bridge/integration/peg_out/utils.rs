--- conflicted
+++ resolved
@@ -17,12 +17,8 @@
         kick_off_1::KickOff1Transaction,
         kick_off_2::KickOff2Transaction,
         peg_in_confirm::PegInConfirmTransaction,
-<<<<<<< HEAD
         pre_signed_musig2::PreSignedMusig2Transaction,
-        signing_winternitz::{WinternitzPublicKey, WinternitzSecret},
-=======
         signing_winternitz::{WinternitzSecret, WinternitzSigningInputs},
->>>>>>> 5f290b6e
     },
 };
 
